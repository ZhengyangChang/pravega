--- conflicted
+++ resolved
@@ -1,355 +1,176 @@
-<<<<<<< HEAD
-/**
- * Licensed to the Apache Software Foundation (ASF) under one
- * or more contributor license agreements.  See the NOTICE file
- * distributed with this work for additional information
- * regarding copyright ownership.  The ASF licenses this file
- * to you under the Apache License, Version 2.0 (the
- * "License"); you may not use this file except in compliance
- * with the License.  You may obtain a copy of the License at
- * <p>
- * http://www.apache.org/licenses/LICENSE-2.0
- * <p>
- * Unless required by applicable law or agreed to in writing, software
- * distributed under the License is distributed on an "AS IS" BASIS,
- * WITHOUT WARRANTIES OR CONDITIONS OF ANY KIND, either express or implied.
- * See the License for the specific language governing permissions and
- * limitations under the License.
- */
-
-package com.emc.pravega.service.server.store;
-
-import com.emc.pravega.common.LoggerHelpers;
-import com.emc.pravega.common.concurrent.FutureHelpers;
-import com.emc.pravega.common.function.CallbackHelpers;
-import com.emc.pravega.service.contracts.AppendContext;
-import com.emc.pravega.service.contracts.ContainerNotFoundException;
-import com.emc.pravega.service.contracts.ReadResult;
-import com.emc.pravega.service.contracts.SegmentProperties;
-import com.emc.pravega.service.contracts.StreamSegmentStore;
-import com.emc.pravega.service.server.SegmentContainer;
-import com.emc.pravega.service.server.SegmentContainerRegistry;
-import com.emc.pravega.service.server.SegmentToContainerMapper;
-import com.google.common.base.Preconditions;
-import lombok.extern.slf4j.Slf4j;
-
-import java.time.Duration;
-import java.util.UUID;
-import java.util.concurrent.CompletableFuture;
-import java.util.function.Consumer;
-import java.util.function.Supplier;
-
-import static com.emc.pravega.common.LoggerHelpers.traceLeave;
-
-/**
- * This is the Log/StreamSegment Service, that puts together everything and is what should be exposed to the outside.
- */
-@Slf4j
-public class StreamSegmentService implements StreamSegmentStore {
-    //region Members
-    private final SegmentContainerRegistry segmentContainerRegistry;
-    private final SegmentToContainerMapper segmentToContainerMapper;
-
-    //endregion
-
-    //region Constructor
-
-    /**
-     * Creates a new instance of the StreamSegmentService class.
-     *
-     * @param segmentContainerRegistry The SegmentContainerRegistry to route requests to.
-     * @param segmentToContainerMapper The SegmentToContainerMapper to use to map StreamSegments to Containers.
-     * @throws NullPointerException If segmentContainerRegistry is null.
-     * @throws NullPointerException If segmentToContainerMapper is null.
-     */
-    public StreamSegmentService(SegmentContainerRegistry segmentContainerRegistry, SegmentToContainerMapper segmentToContainerMapper) {
-        Preconditions.checkNotNull(segmentContainerRegistry, "segmentContainerRegistry");
-        Preconditions.checkNotNull(segmentToContainerMapper, "segmentToContainerMapper");
-
-        this.segmentContainerRegistry = segmentContainerRegistry;
-        this.segmentToContainerMapper = segmentToContainerMapper;
-    }
-
-    //endregion
-
-    //region StreamSegmentStore Implementation
-
-    @Override
-    public CompletableFuture<Long> append(String streamSegmentName, byte[] data, AppendContext appendContext, Duration timeout) {
-        int traceId = LoggerHelpers.traceEnter(log, "append", streamSegmentName, data.length, appendContext, timeout);
-        return withCompletion(
-                () -> getContainer(streamSegmentName).thenCompose(container -> container.append(streamSegmentName, data, appendContext, timeout)),
-                r -> traceLeave(log, "append", traceId, r));
-    }
-
-    @Override
-    public CompletableFuture<ReadResult> read(String streamSegmentName, long offset, int maxLength, Duration timeout) {
-        int traceId = LoggerHelpers.traceEnter(log, "read", streamSegmentName, offset, maxLength, timeout);
-        return withCompletion(
-                () -> getContainer(streamSegmentName)
-                        .thenCompose(container -> container.read(streamSegmentName, offset, maxLength, timeout)),
-                r -> traceLeave(log, "read", traceId, r));
-    }
-
-    @Override
-    public CompletableFuture<SegmentProperties> getStreamSegmentInfo(String streamSegmentName, Duration timeout) {
-        int traceId = LoggerHelpers.traceEnter(log, "getStreamSegmentInfo", streamSegmentName, timeout);
-        return withCompletion(
-                () -> getContainer(streamSegmentName)
-                        .thenCompose(container -> container.getStreamSegmentInfo(streamSegmentName, timeout)),
-                r -> traceLeave(log, "getStreamSegmentInfo", traceId, r));
-    }
-
-    @Override
-    public CompletableFuture<Void> createStreamSegment(String streamSegmentName, Duration timeout) {
-        int traceId = LoggerHelpers.traceEnter(log, "createStreamSegment", streamSegmentName, timeout);
-        return withCompletion(
-                () -> getContainer(streamSegmentName)
-                        .thenCompose(container -> container.createStreamSegment(streamSegmentName, timeout)),
-                r -> traceLeave(log, "createStreamSegment", traceId, r));
-    }
-
-    @Override
-    public CompletableFuture<String> createTransaction(String parentStreamSegmentName, UUID transactionId, Duration timeout) {
-        int traceId = LoggerHelpers.traceEnter(log, "createTransaction", parentStreamSegmentName, timeout);
-        return withCompletion(
-                () -> getContainer(parentStreamSegmentName)
-                        .thenCompose(container -> container.createTransaction(parentStreamSegmentName, transactionId, timeout)),
-                r -> traceLeave(log, "createTransaction", traceId, r));
-    }
-
-    @Override
-    public CompletableFuture<Long> mergeTransaction(String transactionName, Duration timeout) {
-        int traceId = LoggerHelpers.traceEnter(log, "mergeTransaction", transactionName, timeout);
-        return withCompletion(
-                () -> getContainer(transactionName)
-                        .thenCompose(container -> container.mergeTransaction(transactionName, timeout)),
-                r -> traceLeave(log, "mergeTransaction", traceId, r));
-    }
-
-    @Override
-    public CompletableFuture<Long> sealStreamSegment(String streamSegmentName, Duration timeout) {
-        int traceId = LoggerHelpers.traceEnter(log, "sealStreamSegment", streamSegmentName, timeout);
-        return withCompletion(
-                () -> getContainer(streamSegmentName)
-                        .thenCompose(container -> container.sealStreamSegment(streamSegmentName, timeout)),
-                r -> traceLeave(log, "deleteStreamSegment", traceId, r));
-    }
-
-    @Override
-    public CompletableFuture<Void> deleteStreamSegment(String streamSegmentName, Duration timeout) {
-        int traceId = LoggerHelpers.traceEnter(log, "deleteStreamSegment", streamSegmentName, timeout);
-        return withCompletion(
-                () -> getContainer(streamSegmentName)
-                        .thenCompose(container -> container.deleteStreamSegment(streamSegmentName, timeout)),
-                r -> traceLeave(log, "deleteStreamSegment", traceId, r));
-    }
-
-    @Override
-    public CompletableFuture<AppendContext> getLastAppendContext(String streamSegmentName, UUID clientId, Duration timeout) {
-        int traceId = LoggerHelpers.traceEnter(log, "getLastAppendContext", streamSegmentName, clientId);
-        return withCompletion(
-                () -> getContainer(streamSegmentName)
-                        .thenCompose(container -> container.getLastAppendContext(streamSegmentName, clientId, timeout)),
-                r -> traceLeave(log, "getLastAppendContext", traceId, r));
-    }
-
-    private <T> CompletableFuture<T> withCompletion(Supplier<CompletableFuture<T>> supplier, Consumer<T> leaveCallback) {
-        CompletableFuture<T> resultFuture = supplier.get();
-        resultFuture.thenAccept(r -> CallbackHelpers.invokeSafely(leaveCallback, r, null));
-        return resultFuture;
-    }
-
-    //endregion
-
-    //region Helpers
-
-    private CompletableFuture<SegmentContainer> getContainer(String streamSegmentName) {
-        int containerId = this.segmentToContainerMapper.getContainerId(streamSegmentName);
-        try {
-            return CompletableFuture.completedFuture(this.segmentContainerRegistry.getContainer(containerId));
-        } catch (ContainerNotFoundException ex) {
-            return FutureHelpers.failedFuture(ex);
-        }
-    }
-
-    //endregion
-}
-=======
-/**
- * Licensed to the Apache Software Foundation (ASF) under one
- * or more contributor license agreements.  See the NOTICE file
- * distributed with this work for additional information
- * regarding copyright ownership.  The ASF licenses this file
- * to you under the Apache License, Version 2.0 (the
- * "License"); you may not use this file except in compliance
- * with the License.  You may obtain a copy of the License at
- * <p>
- * http://www.apache.org/licenses/LICENSE-2.0
- * <p>
- * Unless required by applicable law or agreed to in writing, software
- * distributed under the License is distributed on an "AS IS" BASIS,
- * WITHOUT WARRANTIES OR CONDITIONS OF ANY KIND, either express or implied.
- * See the License for the specific language governing permissions and
- * limitations under the License.
- */
-
-package com.emc.pravega.service.server.store;
-
-import com.emc.pravega.common.LoggerHelpers;
-import com.emc.pravega.common.concurrent.FutureHelpers;
-import com.emc.pravega.common.function.CallbackHelpers;
-import com.emc.pravega.service.contracts.AppendContext;
-import com.emc.pravega.service.contracts.ContainerNotFoundException;
-import com.emc.pravega.service.contracts.ReadResult;
-import com.emc.pravega.service.contracts.SegmentProperties;
-import com.emc.pravega.service.contracts.StreamSegmentStore;
-import com.emc.pravega.service.server.SegmentContainer;
-import com.emc.pravega.service.server.SegmentContainerRegistry;
-import com.emc.pravega.service.server.SegmentToContainerMapper;
-import com.google.common.base.Preconditions;
-import lombok.extern.slf4j.Slf4j;
-
-import java.time.Duration;
-import java.util.UUID;
-import java.util.concurrent.CompletableFuture;
-import java.util.function.Consumer;
-import java.util.function.Supplier;
-
-import static com.emc.pravega.common.LoggerHelpers.traceLeave;
-
-/**
- * This is the Log/StreamSegment Service, that puts together everything and is what should be exposed to the outside.
- */
-@Slf4j
-public class StreamSegmentService implements StreamSegmentStore {
-    //region Members
-    private final SegmentContainerRegistry segmentContainerRegistry;
-    private final SegmentToContainerMapper segmentToContainerMapper;
-
-    //endregion
-
-    //region Constructor
-
-    /**
-     * Creates a new instance of the StreamSegmentService class.
-     *
-     * @param segmentContainerRegistry The SegmentContainerRegistry to route requests to.
-     * @param segmentToContainerMapper The SegmentToContainerMapper to use to map StreamSegments to Containers.
-     * @throws NullPointerException If segmentContainerRegistry is null.
-     * @throws NullPointerException If segmentToContainerMapper is null.
-     */
-    public StreamSegmentService(SegmentContainerRegistry segmentContainerRegistry, SegmentToContainerMapper segmentToContainerMapper) {
-        Preconditions.checkNotNull(segmentContainerRegistry, "segmentContainerRegistry");
-        Preconditions.checkNotNull(segmentToContainerMapper, "segmentToContainerMapper");
-
-        this.segmentContainerRegistry = segmentContainerRegistry;
-        this.segmentToContainerMapper = segmentToContainerMapper;
-    }
-
-    //endregion
-
-    //region StreamSegmentStore Implementation
-
-    @Override
-    public CompletableFuture<Long> append(String streamSegmentName, byte[] data, AppendContext appendContext, Duration timeout) {
-        long traceId = LoggerHelpers.traceEnter(log, "append", streamSegmentName, data.length, appendContext, timeout);
-        return withCompletion(
-                () -> getContainer(streamSegmentName).thenCompose(container -> container.append(streamSegmentName, data, appendContext, timeout)),
-                r -> traceLeave(log, "append", traceId, r));
-    }
-
-    @Override
-    public CompletableFuture<ReadResult> read(String streamSegmentName, long offset, int maxLength, Duration timeout) {
-        long traceId = LoggerHelpers.traceEnter(log, "read", streamSegmentName, offset, maxLength, timeout);
-        return withCompletion(
-                () -> getContainer(streamSegmentName)
-                        .thenCompose(container -> container.read(streamSegmentName, offset, maxLength, timeout)),
-                r -> traceLeave(log, "read", traceId, r));
-    }
-
-    @Override
-    public CompletableFuture<SegmentProperties> getStreamSegmentInfo(String streamSegmentName, Duration timeout) {
-        long traceId = LoggerHelpers.traceEnter(log, "getStreamSegmentInfo", streamSegmentName, timeout);
-        return withCompletion(
-                () -> getContainer(streamSegmentName)
-                        .thenCompose(container -> container.getStreamSegmentInfo(streamSegmentName, timeout)),
-                r -> traceLeave(log, "getStreamSegmentInfo", traceId, r));
-    }
-
-    @Override
-    public CompletableFuture<Void> createStreamSegment(String streamSegmentName, Duration timeout) {
-        long traceId = LoggerHelpers.traceEnter(log, "createStreamSegment", streamSegmentName, timeout);
-        return withCompletion(
-                () -> getContainer(streamSegmentName)
-                        .thenCompose(container -> container.createStreamSegment(streamSegmentName, timeout)),
-                r -> traceLeave(log, "createStreamSegment", traceId, r));
-    }
-
-    @Override
-    public CompletableFuture<String> createTransaction(String parentStreamSegmentName, Duration timeout) {
-        long traceId = LoggerHelpers.traceEnter(log, "createTransaction", parentStreamSegmentName, timeout);
-        return withCompletion(
-                () -> getContainer(parentStreamSegmentName)
-                        .thenCompose(container -> container.createTransaction(parentStreamSegmentName, timeout)),
-                r -> traceLeave(log, "createTransaction", traceId, r));
-    }
-
-    @Override
-    public CompletableFuture<Long> mergeTransaction(String transactionName, Duration timeout) {
-        long traceId = LoggerHelpers.traceEnter(log, "mergeTransaction", transactionName, timeout);
-        return withCompletion(
-                () -> getContainer(transactionName)
-                        .thenCompose(container -> container.mergeTransaction(transactionName, timeout)),
-                r -> traceLeave(log, "mergeTransaction", traceId, r));
-    }
-
-    @Override
-    public CompletableFuture<Long> sealStreamSegment(String streamSegmentName, Duration timeout) {
-        long traceId = LoggerHelpers.traceEnter(log, "sealStreamSegment", streamSegmentName, timeout);
-        return withCompletion(
-                () -> getContainer(streamSegmentName)
-                        .thenCompose(container -> container.sealStreamSegment(streamSegmentName, timeout)),
-                r -> traceLeave(log, "deleteStreamSegment", traceId, r));
-    }
-
-    @Override
-    public CompletableFuture<Void> deleteStreamSegment(String streamSegmentName, Duration timeout) {
-        long traceId = LoggerHelpers.traceEnter(log, "deleteStreamSegment", streamSegmentName, timeout);
-        return withCompletion(
-                () -> getContainer(streamSegmentName)
-                        .thenCompose(container -> container.deleteStreamSegment(streamSegmentName, timeout)),
-                r -> traceLeave(log, "deleteStreamSegment", traceId, r));
-    }
-
-    @Override
-    public CompletableFuture<AppendContext> getLastAppendContext(String streamSegmentName, UUID clientId, Duration timeout) {
-        long traceId = LoggerHelpers.traceEnter(log, "getLastAppendContext", streamSegmentName, clientId);
-        return withCompletion(
-                () -> getContainer(streamSegmentName)
-                        .thenCompose(container -> container.getLastAppendContext(streamSegmentName, clientId, timeout)),
-                r -> traceLeave(log, "getLastAppendContext", traceId, r));
-    }
-
-    private <T> CompletableFuture<T> withCompletion(Supplier<CompletableFuture<T>> supplier, Consumer<T> leaveCallback) {
-        CompletableFuture<T> resultFuture = supplier.get();
-        resultFuture.thenAccept(r -> CallbackHelpers.invokeSafely(leaveCallback, r, null));
-        return resultFuture;
-    }
-
-    //endregion
-
-    //region Helpers
-
-    private CompletableFuture<SegmentContainer> getContainer(String streamSegmentName) {
-        int containerId = this.segmentToContainerMapper.getContainerId(streamSegmentName);
-        try {
-            return CompletableFuture.completedFuture(this.segmentContainerRegistry.getContainer(containerId));
-        } catch (ContainerNotFoundException ex) {
-            return FutureHelpers.failedFuture(ex);
-        }
-    }
-
-    //endregion
-}
->>>>>>> 7553d4bd
+/**
+ * Licensed to the Apache Software Foundation (ASF) under one
+ * or more contributor license agreements.  See the NOTICE file
+ * distributed with this work for additional information
+ * regarding copyright ownership.  The ASF licenses this file
+ * to you under the Apache License, Version 2.0 (the
+ * "License"); you may not use this file except in compliance
+ * with the License.  You may obtain a copy of the License at
+ * <p>
+ * http://www.apache.org/licenses/LICENSE-2.0
+ * <p>
+ * Unless required by applicable law or agreed to in writing, software
+ * distributed under the License is distributed on an "AS IS" BASIS,
+ * WITHOUT WARRANTIES OR CONDITIONS OF ANY KIND, either express or implied.
+ * See the License for the specific language governing permissions and
+ * limitations under the License.
+ */
+
+package com.emc.pravega.service.server.store;
+
+import com.emc.pravega.common.LoggerHelpers;
+import com.emc.pravega.common.concurrent.FutureHelpers;
+import com.emc.pravega.common.function.CallbackHelpers;
+import com.emc.pravega.service.contracts.AppendContext;
+import com.emc.pravega.service.contracts.ContainerNotFoundException;
+import com.emc.pravega.service.contracts.ReadResult;
+import com.emc.pravega.service.contracts.SegmentProperties;
+import com.emc.pravega.service.contracts.StreamSegmentStore;
+import com.emc.pravega.service.server.SegmentContainer;
+import com.emc.pravega.service.server.SegmentContainerRegistry;
+import com.emc.pravega.service.server.SegmentToContainerMapper;
+import com.google.common.base.Preconditions;
+import lombok.extern.slf4j.Slf4j;
+
+import java.time.Duration;
+import java.util.UUID;
+import java.util.concurrent.CompletableFuture;
+import java.util.function.Consumer;
+import java.util.function.Supplier;
+
+import static com.emc.pravega.common.LoggerHelpers.traceLeave;
+
+/**
+ * This is the Log/StreamSegment Service, that puts together everything and is what should be exposed to the outside.
+ */
+@Slf4j
+public class StreamSegmentService implements StreamSegmentStore {
+    //region Members
+    private final SegmentContainerRegistry segmentContainerRegistry;
+    private final SegmentToContainerMapper segmentToContainerMapper;
+
+    //endregion
+
+    //region Constructor
+
+    /**
+     * Creates a new instance of the StreamSegmentService class.
+     *
+     * @param segmentContainerRegistry The SegmentContainerRegistry to route requests to.
+     * @param segmentToContainerMapper The SegmentToContainerMapper to use to map StreamSegments to Containers.
+     * @throws NullPointerException If segmentContainerRegistry is null.
+     * @throws NullPointerException If segmentToContainerMapper is null.
+     */
+    public StreamSegmentService(SegmentContainerRegistry segmentContainerRegistry, SegmentToContainerMapper segmentToContainerMapper) {
+        Preconditions.checkNotNull(segmentContainerRegistry, "segmentContainerRegistry");
+        Preconditions.checkNotNull(segmentToContainerMapper, "segmentToContainerMapper");
+
+        this.segmentContainerRegistry = segmentContainerRegistry;
+        this.segmentToContainerMapper = segmentToContainerMapper;
+    }
+
+    //endregion
+
+    //region StreamSegmentStore Implementation
+
+    @Override
+    public CompletableFuture<Long> append(String streamSegmentName, byte[] data, AppendContext appendContext, Duration timeout) {
+        long traceId = LoggerHelpers.traceEnter(log, "append", streamSegmentName, data.length, appendContext, timeout);
+        return withCompletion(
+                () -> getContainer(streamSegmentName).thenCompose(container -> container.append(streamSegmentName, data, appendContext, timeout)),
+                r -> traceLeave(log, "append", traceId, r));
+    }
+
+    @Override
+    public CompletableFuture<ReadResult> read(String streamSegmentName, long offset, int maxLength, Duration timeout) {
+        long traceId = LoggerHelpers.traceEnter(log, "read", streamSegmentName, offset, maxLength, timeout);
+        return withCompletion(
+                () -> getContainer(streamSegmentName)
+                        .thenCompose(container -> container.read(streamSegmentName, offset, maxLength, timeout)),
+                r -> traceLeave(log, "read", traceId, r));
+    }
+
+    @Override
+    public CompletableFuture<SegmentProperties> getStreamSegmentInfo(String streamSegmentName, Duration timeout) {
+        long traceId = LoggerHelpers.traceEnter(log, "getStreamSegmentInfo", streamSegmentName, timeout);
+        return withCompletion(
+                () -> getContainer(streamSegmentName)
+                        .thenCompose(container -> container.getStreamSegmentInfo(streamSegmentName, timeout)),
+                r -> traceLeave(log, "getStreamSegmentInfo", traceId, r));
+    }
+
+    @Override
+    public CompletableFuture<Void> createStreamSegment(String streamSegmentName, Duration timeout) {
+        long traceId = LoggerHelpers.traceEnter(log, "createStreamSegment", streamSegmentName, timeout);
+        return withCompletion(
+                () -> getContainer(streamSegmentName)
+                        .thenCompose(container -> container.createStreamSegment(streamSegmentName, timeout)),
+                r -> traceLeave(log, "createStreamSegment", traceId, r));
+    }
+
+    @Override
+    public CompletableFuture<String> createTransaction(String parentStreamSegmentName, UUID transactionId, Duration timeout) {
+        long traceId = LoggerHelpers.traceEnter(log, "createTransaction", parentStreamSegmentName, timeout);
+        return withCompletion(
+                () -> getContainer(parentStreamSegmentName)
+                        .thenCompose(container -> container.createTransaction(parentStreamSegmentName, transactionId, timeout)),
+                r -> traceLeave(log, "createTransaction", traceId, r));
+    }
+
+    @Override
+    public CompletableFuture<Long> mergeTransaction(String transactionName, Duration timeout) {
+        long traceId = LoggerHelpers.traceEnter(log, "mergeTransaction", transactionName, timeout);
+        return withCompletion(
+                () -> getContainer(transactionName)
+                        .thenCompose(container -> container.mergeTransaction(transactionName, timeout)),
+                r -> traceLeave(log, "mergeTransaction", traceId, r));
+    }
+
+    @Override
+    public CompletableFuture<Long> sealStreamSegment(String streamSegmentName, Duration timeout) {
+        long traceId = LoggerHelpers.traceEnter(log, "sealStreamSegment", streamSegmentName, timeout);
+        return withCompletion(
+                () -> getContainer(streamSegmentName)
+                        .thenCompose(container -> container.sealStreamSegment(streamSegmentName, timeout)),
+                r -> traceLeave(log, "deleteStreamSegment", traceId, r));
+    }
+
+    @Override
+    public CompletableFuture<Void> deleteStreamSegment(String streamSegmentName, Duration timeout) {
+        long traceId = LoggerHelpers.traceEnter(log, "deleteStreamSegment", streamSegmentName, timeout);
+        return withCompletion(
+                () -> getContainer(streamSegmentName)
+                        .thenCompose(container -> container.deleteStreamSegment(streamSegmentName, timeout)),
+                r -> traceLeave(log, "deleteStreamSegment", traceId, r));
+    }
+
+    @Override
+    public CompletableFuture<AppendContext> getLastAppendContext(String streamSegmentName, UUID clientId, Duration timeout) {
+        long traceId = LoggerHelpers.traceEnter(log, "getLastAppendContext", streamSegmentName, clientId);
+        return withCompletion(
+                () -> getContainer(streamSegmentName)
+                        .thenCompose(container -> container.getLastAppendContext(streamSegmentName, clientId, timeout)),
+                r -> traceLeave(log, "getLastAppendContext", traceId, r));
+    }
+
+    private <T> CompletableFuture<T> withCompletion(Supplier<CompletableFuture<T>> supplier, Consumer<T> leaveCallback) {
+        CompletableFuture<T> resultFuture = supplier.get();
+        resultFuture.thenAccept(r -> CallbackHelpers.invokeSafely(leaveCallback, r, null));
+        return resultFuture;
+    }
+
+    //endregion
+
+    //region Helpers
+
+    private CompletableFuture<SegmentContainer> getContainer(String streamSegmentName) {
+        int containerId = this.segmentToContainerMapper.getContainerId(streamSegmentName);
+        try {
+            return CompletableFuture.completedFuture(this.segmentContainerRegistry.getContainer(containerId));
+        } catch (ContainerNotFoundException ex) {
+            return FutureHelpers.failedFuture(ex);
+        }
+    }
+
+    //endregion
+}