/**
 * Copyright (c) 2017 Dell Inc., or its subsidiaries. All Rights Reserved.
 *
 * Licensed under the Apache License, Version 2.0 (the "License");
 * you may not use this file except in compliance with the License.
 * You may obtain a copy of the License at
 *
 *     http://www.apache.org/licenses/LICENSE-2.0
 */
package io.pravega.controller.store.stream;

import io.pravega.controller.store.stream.tables.State;
import io.pravega.controller.store.task.TxnResource;
import io.pravega.controller.stream.api.grpc.v1.Controller.DeleteScopeStatus;
import io.pravega.client.stream.ScalingPolicy;
import io.pravega.client.stream.StreamConfiguration;
import io.pravega.common.ExceptionHelpers;
import io.pravega.test.common.AssertExtensions;
import org.junit.After;
import org.junit.Assert;
import org.junit.Before;
import org.junit.Rule;
import org.junit.Test;
import org.junit.rules.Timeout;

import java.io.IOException;
import java.util.AbstractMap.SimpleEntry;
import java.util.Arrays;
import java.util.Collections;
import java.util.List;
import java.util.Optional;
import java.util.UUID;
import java.util.concurrent.CompletionException;
import java.util.concurrent.ExecutionException;
import java.util.concurrent.Executors;
import java.util.concurrent.ScheduledExecutorService;
import java.util.concurrent.TimeUnit;

import static org.junit.Assert.assertEquals;
import static org.junit.Assert.assertFalse;
import static org.junit.Assert.assertNotEquals;
import static org.junit.Assert.assertNotNull;
import static org.junit.Assert.assertNull;
import static org.junit.Assert.assertTrue;

/**
 * Stream metadata test.
 */
public abstract class StreamMetadataStoreTest {

    //Ensure each test completes within 10 seconds.
    @Rule
    public Timeout globalTimeout = new Timeout(10, TimeUnit.SECONDS);

    protected StreamMetadataStore store;
    protected final ScheduledExecutorService executor = Executors.newScheduledThreadPool(10);
    protected final String scope = "scope";
    protected final String stream1 = "stream1";
    protected final String stream2 = "stream2";
    protected final ScalingPolicy policy1 = ScalingPolicy.fixed(2);
    protected final ScalingPolicy policy2 = ScalingPolicy.fixed(3);
    protected final StreamConfiguration configuration1 = StreamConfiguration.builder().scope(scope).streamName(stream1).scalingPolicy(policy1).build();
    protected final StreamConfiguration configuration2 = StreamConfiguration.builder().scope(scope).streamName(stream2).scalingPolicy(policy2).build();

    @Before
    public abstract void setupTaskStore() throws Exception;

    @After
    public abstract void cleanupTaskStore() throws IOException;

    @After
    public void tearDown() {
        executor.shutdown();
    }

    @Test
    public void testStreamMetadataStore() throws InterruptedException, ExecutionException {

        // region createStream
        store.createScope(scope).get();

        long start = System.currentTimeMillis();
        store.createStream(scope, stream1, configuration1, start, null, executor).get();
        store.setState(scope, stream1, State.ACTIVE, null, executor).get();
        store.createStream(scope, stream2, configuration2, start, null, executor).get();
        store.setState(scope, stream2, State.ACTIVE, null, executor).get();

        assertEquals(stream1, store.getConfiguration(scope, stream1, null, executor).get().getStreamName());
        // endregion

        // region checkSegments
        List<Segment> segments = store.getActiveSegments(scope, stream1, null, executor).get();
        assertEquals(2, segments.size());

        List<Integer> historicalSegments = store.getActiveSegments(scope, stream1, 10L, null, executor).get();
        assertEquals(2, historicalSegments.size());

        segments = store.getActiveSegments(scope, stream2, null, executor).get();
        assertEquals(3, segments.size());

        historicalSegments = store.getActiveSegments(scope, stream2, 10L, null, executor).get();
        assertEquals(3, historicalSegments.size());

        // endregion

        // region scaleSegments
        long scaleTs = System.currentTimeMillis();
        SimpleEntry<Double, Double> segment1 = new SimpleEntry<>(0.5, 0.75);
        SimpleEntry<Double, Double> segment2 = new SimpleEntry<>(0.75, 1.0);
        List<Integer> sealedSegments = Collections.singletonList(1);
        StartScaleResponse response = store.startScale(scope, stream1, sealedSegments, Arrays.asList(segment1, segment2), scaleTs, false, null, executor).join();
        List<Segment> segmentsCreated = response.getSegmentsCreated();
        store.setState(scope, stream1, State.SCALING, null, executor).join();
        store.scaleNewSegmentsCreated(scope, stream1, sealedSegments, segmentsCreated, response.getActiveEpoch(), scaleTs, null, executor).join();
        store.scaleSegmentsSealed(scope, stream1, sealedSegments, segmentsCreated, response.getActiveEpoch(), scaleTs, null, executor).join();

        segments = store.getActiveSegments(scope, stream1, null, executor).get();
        assertEquals(3, segments.size());

        historicalSegments = store.getActiveSegments(scope, stream1, System.currentTimeMillis(), null, executor).get();
        assertEquals(3, historicalSegments.size());

        historicalSegments = store.getActiveSegments(scope, stream1, scaleTs - 1, null, executor).get();
        assertEquals(2, historicalSegments.size());

        SimpleEntry<Double, Double> segment3 = new SimpleEntry<>(0.0, 0.5);
        SimpleEntry<Double, Double> segment4 = new SimpleEntry<>(0.5, 0.75);
        SimpleEntry<Double, Double> segment5 = new SimpleEntry<>(0.75, 1.0);
        sealedSegments = Arrays.asList(0, 1, 2);
        long scaleTs2 = System.currentTimeMillis();
        response = store.startScale(scope, stream2, sealedSegments, Arrays.asList(segment3, segment4, segment5), scaleTs2, false, null, executor).get();
        segmentsCreated = response.getSegmentsCreated();
        store.setState(scope, stream2, State.SCALING, null, executor).join();
        store.scaleNewSegmentsCreated(scope, stream2, sealedSegments, segmentsCreated, response.getActiveEpoch(), scaleTs2, null, executor).get();
        store.scaleSegmentsSealed(scope, stream2, sealedSegments, segmentsCreated, response.getActiveEpoch(), scaleTs2, null, executor).get();

        segments = store.getActiveSegments(scope, stream1, null, executor).get();
        assertEquals(3, segments.size());

        historicalSegments = store.getActiveSegments(scope, stream2, System.currentTimeMillis(), null, executor).get();
        assertEquals(3, historicalSegments.size());

        // endregion

        // region seal stream

        assertFalse(store.isSealed(scope, stream1, null, executor).get());
        assertNotEquals(0, store.getActiveSegments(scope, stream1, null, executor).get().size());
        Boolean sealOperationStatus = store.setSealed(scope, stream1, null, executor).get();
        assertTrue(sealOperationStatus);
        assertTrue(store.isSealed(scope, stream1, null, executor).get());
        assertEquals(0, store.getActiveSegments(scope, stream1, null, executor).get().size());

        //Sealing an already seal stream should return success.
        Boolean sealOperationStatus1 = store.setSealed(scope, stream1, null, executor).get();
        assertTrue(sealOperationStatus1);
        assertTrue(store.isSealed(scope, stream1, null, executor).get());
        assertEquals(0, store.getActiveSegments(scope, stream1, null, executor).get().size());

        // seal a non-existent stream.
        try {
            store.setSealed(scope, "streamNonExistent", null, executor).join();
        } catch (CompletionException e) {
            assertEquals(StoreException.DataNotFoundException.class, e.getCause().getClass());
        }
        // endregion

        // region delete scope and stream
        assertEquals(DeleteScopeStatus.Status.SCOPE_NOT_EMPTY, store.deleteScope(scope).join().getStatus());

        // Deleting a stream should succeed.
        assertNull(store.deleteStream(scope, stream1, null, executor).join());

        // Delete a deleted stream, should fail with node not found error.
        AssertExtensions.assertThrows("Should throw StoreException",
                store.deleteStream(scope, stream1, null, executor),
                (Throwable t) -> t instanceof StoreException.DataNotFoundException);

        // Delete other stream from the scope.
        assertNull(store.deleteStream(scope, stream2, null, executor).join());

        // Delete scope should succeed now.
        assertEquals(DeleteScopeStatus.Status.SUCCESS, store.deleteScope(scope).join().getStatus());

        // Deleting deleted scope should return Scope_Not_Found.
        assertEquals(DeleteScopeStatus.Status.SCOPE_NOT_FOUND, store.deleteScope(scope).join().getStatus());

        // Deleting non-existing stream should return null.
        AssertExtensions.assertThrows("Should throw StoreException",
                store.deleteStream(scope, "nonExistent", null, executor),
                (Throwable t) -> t instanceof StoreException.DataNotFoundException);
        // endregion
    }

    @Test
    public void listStreamsInScope() throws Exception {
        // list stream in scope
        store.createScope("Scope").get();
        store.createStream("Scope", stream1, configuration1, System.currentTimeMillis(), null, executor).get();
        store.setState("Scope", stream1, State.ACTIVE, null, executor).get();
        store.createStream("Scope", stream2, configuration2, System.currentTimeMillis(), null, executor).get();
        store.setState("Scope", stream2, State.ACTIVE, null, executor).get();
        List<StreamConfiguration> streamInScope = store.listStreamsInScope("Scope").get();
        assertEquals("List streams in scope", 2, streamInScope.size());
        assertEquals("List streams in scope", stream1, streamInScope.get(0).getStreamName());
        assertEquals("List streams in scope", stream2, streamInScope.get(1).getStreamName());

        // List streams in non-existent scope 'Scope1'
        try {
            store.listStreamsInScope("Scope1").join();
        } catch (StoreException se) {
            assertTrue("List streams in non-existent scope Scope1",
                    se instanceof StoreException.DataNotFoundException);
        } catch (CompletionException ce) {
            assertTrue("List streams in non-existent scope Scope1",
                    ce.getCause() instanceof StoreException.DataNotFoundException);
        }
    }

    @Test
    public void listScopes() throws Exception {
        // list scopes test
        List<String> list = store.listScopes().get();
        assertEquals("List Scopes size", 0, list.size());

        store.createScope("Scope1").get();
        store.createScope("Scope2").get();
        store.createScope("Scope3").get();
        store.createScope("Scope4").get();

        list = store.listScopes().get();
        assertEquals("List Scopes size", 4, list.size());

        store.deleteScope("Scope1").get();
        store.deleteScope("Scope2").get();
        list = store.listScopes().get();
        assertEquals("List Scopes size", 2, list.size());
    }

    @Test
    public void getScopeTest() throws Exception {
        final String scope1 = "Scope1";
        final String scope2 = "Scope2";
        String scopeName;

        // get existent scope
        store.createScope(scope1).get();
        scopeName = store.getScopeConfiguration(scope1).get();
        assertEquals("Get existent scope", scope1, scopeName);

        // get non-existent scope
        AssertExtensions.assertThrows("Should throw StoreException",
                store.getScopeConfiguration(scope2),
                (Throwable t) -> t instanceof StoreException.DataNotFoundException);
    }

    @Test
    public void txnHostIndexTest() {
        String host1 = "host1";
        String host2 = "host2";

        TxnResource txn1 = new TxnResource(scope, stream1, UUID.randomUUID());
        TxnResource txn2 = new TxnResource(scope, stream1, UUID.randomUUID());

        addTxnToHost(host1, txn1, 0);
        Assert.assertEquals(1, store.listHostsOwningTxn().join().size());
        Optional<TxnResource> txn = store.getRandomTxnFromIndex(host1).join();
        Assert.assertTrue(txn.isPresent());
        Assert.assertEquals(txn1.getTxnId().toString(), txn.get().getTxnId().toString());

        // Adding a txn again should not fail.
        addTxnToHost(host1, txn1, 0);
        addTxnToHost(host1, txn2, 5);
        Assert.assertEquals(1, store.listHostsOwningTxn().join().size());

        // Fetching version of txn not existing in the index should return null.
        Assert.assertNull(store.getTxnVersionFromIndex(host1, new TxnResource(scope, stream1, UUID.randomUUID())).join());

        txn = store.getRandomTxnFromIndex(host1).join();
        Assert.assertTrue(txn.isPresent());
        UUID randomTxnId = txn.get().getTxnId();
        Assert.assertTrue(randomTxnId.equals(txn1.getTxnId()) || randomTxnId.equals(txn2.getTxnId()));
        Assert.assertEquals(scope, txn.get().getScope());
        Assert.assertEquals(stream1, txn.get().getStream());

        // Test remove txn from index.
        store.removeTxnFromIndex(host1, txn1, true).join();
        // Test remove is idempotent operation.
        store.removeTxnFromIndex(host1, txn1, true).join();
        // Test remove last txn from the index.
        store.removeTxnFromIndex(host1, txn2, false).join();
        Assert.assertEquals(1, store.listHostsOwningTxn().join().size());
        // Test remove is idempotent operation.
        store.removeTxnFromIndex(host1, txn2, true).join();
        Assert.assertEquals(0, store.listHostsOwningTxn().join().size());
        // Test removal of txn that was never added.
        store.removeTxnFromIndex(host1, new TxnResource(scope, stream1, UUID.randomUUID()), true).join();

        // Test host removal.
        store.removeHostFromIndex(host1).join();
        Assert.assertEquals(0, store.listHostsOwningTxn().join().size());
        // Test host removal is idempotent.
        store.removeHostFromIndex(host1).join();
        Assert.assertEquals(0, store.listHostsOwningTxn().join().size());
        // Test removal of host that was never added.
        store.removeHostFromIndex(host2).join();
        Assert.assertEquals(0, store.listHostsOwningTxn().join().size());
    }

    private void addTxnToHost(String host, TxnResource txnResource, int version) {
        store.addTxnToIndex(host, txnResource, version).join();
        Assert.assertEquals(version, store.getTxnVersionFromIndex(host, txnResource).join().intValue());
    }

    @Test
    public void scaleTest() throws Exception {
        final String scope = "ScopeScale";
        final String stream = "StreamScale";
        final ScalingPolicy policy = ScalingPolicy.fixed(2);
        final StreamConfiguration configuration = StreamConfiguration.builder().scope(scope).streamName(stream).scalingPolicy(policy).build();

        long start = System.currentTimeMillis();
        store.createScope(scope).get();

        store.createStream(scope, stream, configuration, start, null, executor).get();
        store.setState(scope, stream, State.ACTIVE, null, executor).get();

        // region idempotent

        long scaleTs = System.currentTimeMillis();
        SimpleEntry<Double, Double> segment1 = new SimpleEntry<>(0.5, 0.75);
        SimpleEntry<Double, Double> segment2 = new SimpleEntry<>(0.75, 1.0);
        List<Integer> scale1SealedSegments = Collections.singletonList(1);

        // test run only if started
        AssertExtensions.assertThrows("", () ->
                store.startScale(scope, stream, scale1SealedSegments,
                        Arrays.asList(segment1, segment2), scaleTs, true, null, executor).join(),
                e -> ExceptionHelpers.getRealException(e) instanceof ScaleOperationExceptions.ScaleStartException);

        // 1. start scale
        StartScaleResponse response = store.startScale(scope, stream, scale1SealedSegments,
                Arrays.asList(segment1, segment2), scaleTs, false, null, executor).join();
        final List<Segment> scale1SegmentsCreated = response.getSegmentsCreated();
        final int scale1ActiveEpoch = response.getActiveEpoch();

        // rerun start scale
        response = store.startScale(scope, stream, scale1SealedSegments,
                Arrays.asList(segment1, segment2), scaleTs, false, null, executor).join();
        assertEquals(response.getSegmentsCreated(), scale1SegmentsCreated);

        store.setState(scope, stream, State.SCALING, null, executor).get();
        // 2. scale new segments created
        store.scaleNewSegmentsCreated(scope, stream, scale1SealedSegments, scale1SegmentsCreated,
                response.getActiveEpoch(), scaleTs, null, executor).join();

        // rerun start scale and new segments created
        response = store.startScale(scope, stream, scale1SealedSegments,
                Arrays.asList(segment1, segment2), scaleTs, false, null, executor).join();
        assertEquals(response.getSegmentsCreated(), scale1SegmentsCreated);

        store.scaleNewSegmentsCreated(scope, stream, scale1SealedSegments, scale1SegmentsCreated,
                response.getActiveEpoch(), scaleTs, null, executor).join();

        // 3. scale segments sealed -- this will complete scale
        store.scaleSegmentsSealed(scope, stream, scale1SealedSegments, scale1SegmentsCreated, response.getActiveEpoch(), scaleTs, null, executor).join();

        // rerun -- illegal state exception
        AssertExtensions.assertThrows("", () ->
                        store.scaleNewSegmentsCreated(scope, stream, scale1SealedSegments, scale1SegmentsCreated,
                                scale1ActiveEpoch, scaleTs, null, executor).join(),
                e -> ExceptionHelpers.getRealException(e) instanceof StoreException.IllegalStateException);

        // rerun  -- illegal state exception
        AssertExtensions.assertThrows("", () ->
                        store.scaleSegmentsSealed(scope, stream, scale1SealedSegments, scale1SegmentsCreated,
                                scale1ActiveEpoch, scaleTs, null, executor).join(),
                e -> ExceptionHelpers.getRealException(e) instanceof StoreException.IllegalStateException);

        // rerun start scale -- should fail with precondition failure
        AssertExtensions.assertThrows("", () ->
                store.startScale(scope, stream, scale1SealedSegments,
                        Arrays.asList(segment1, segment2), scaleTs, false, null, executor).join(),
                e -> ExceptionHelpers.getRealException(e) instanceof ScaleOperationExceptions.ScalePreConditionFailureException);

        // endregion

        // 2 different conflicting scale operations
        // region run concurrent conflicting scale
        SimpleEntry<Double, Double> segment3 = new SimpleEntry<>(0.0, 0.5);
        SimpleEntry<Double, Double> segment4 = new SimpleEntry<>(0.5, 0.75);
        SimpleEntry<Double, Double> segment5 = new SimpleEntry<>(0.75, 1.0);
        List<Integer> scale2SealedSegments = Arrays.asList(0, 2, 3);
        long scaleTs2 = System.currentTimeMillis();
        response = store.startScale(scope, stream, scale2SealedSegments, Arrays.asList(segment3, segment4, segment5), scaleTs2, false, null, executor).get();
        final List<Segment> scale2SegmentsCreated = response.getSegmentsCreated();
        final int scale2ActiveEpoch = response.getActiveEpoch();
        store.setState(scope, stream, State.SCALING, null, executor).get();

        // rerun of scale 1 -- should fail with precondition failure
        AssertExtensions.assertThrows("", () ->
                store.startScale(scope, stream, scale1SealedSegments,
                        Arrays.asList(segment1, segment2), scaleTs, false, null, executor).join(),
                e -> ExceptionHelpers.getRealException(e) instanceof ScaleOperationExceptions.ScaleStartException);

        // rerun of scale 1's new segments created method
        AssertExtensions.assertThrows("", () ->
                store.scaleNewSegmentsCreated(scope, stream, scale1SealedSegments, scale1SegmentsCreated,
                        scale1ActiveEpoch, scaleTs, null, executor).join(),
                e -> ExceptionHelpers.getRealException(e) instanceof ScaleOperationExceptions.ScaleConditionInvalidException);

        store.scaleNewSegmentsCreated(scope, stream, scale2SealedSegments, scale2SegmentsCreated, scale2ActiveEpoch, scaleTs2, null, executor).get();

        // rerun of scale 1's new segments created method
        AssertExtensions.assertThrows("", () ->
                store.scaleNewSegmentsCreated(scope, stream, scale1SealedSegments, scale1SegmentsCreated,
                        scale1ActiveEpoch, scaleTs, null, executor).join(),
                e -> ExceptionHelpers.getRealException(e) instanceof ScaleOperationExceptions.ScaleConditionInvalidException);

        store.scaleSegmentsSealed(scope, stream, scale1SealedSegments, scale1SegmentsCreated, scale2ActiveEpoch, scaleTs2, null, executor).get();

        store.setState(scope, stream, State.SCALING, null, executor).get();

        // rerun of scale 1's new segments created method
        AssertExtensions.assertThrows("", () ->
                store.scaleNewSegmentsCreated(scope, stream, scale1SealedSegments, scale1SegmentsCreated,
                        scale1ActiveEpoch, scaleTs, null, executor).join(),
                e -> ExceptionHelpers.getRealException(e) instanceof ScaleOperationExceptions.ScaleConditionInvalidException);
        store.setState(scope, stream, State.ACTIVE, null, executor).get();
        // endregion
    }

    @Test
    public void updateTest() throws Exception {
        final String scope = "ScopeUpdate";
        final String stream = "StreamUpdate";
        final ScalingPolicy policy = ScalingPolicy.fixed(2);
        final StreamConfiguration configuration = StreamConfiguration.builder().scope(scope).streamName(stream).scalingPolicy(policy).build();

        long start = System.currentTimeMillis();
        store.createScope(scope).get();

        store.createStream(scope, stream, configuration, start, null, executor).get();
        store.setState(scope, stream, State.ACTIVE, null, executor).get();

        // region idempotent
        final StreamConfiguration configuration2 = StreamConfiguration.builder().scope(scope).streamName(stream).scalingPolicy(policy).build();

        // run update configuration multiple times
        assertTrue(store.updateConfiguration(scope, stream, configuration2, null, executor).get());
        assertEquals(State.UPDATING, store.getState(scope, stream, null, executor).get());
        assertTrue(store.updateConfiguration(scope, stream, configuration2, null, executor).get());

        store.setState(scope, stream, State.ACTIVE, null, executor).get();

        // set state to updating and run update configuration
        store.setState(scope, stream, State.UPDATING, null, executor).get();
        assertTrue(store.updateConfiguration(scope, stream, configuration2, null, executor).get());
        store.setState(scope, stream, State.ACTIVE, null, executor).get();

        // endregion

        store.setState(scope, stream, State.SCALING, null, executor).get();
        AssertExtensions.assertThrows("", () -> store.updateConfiguration(scope, stream, configuration2, null, executor).get(),
                e -> ExceptionHelpers.getRealException(e) instanceof StoreException.IllegalStateException);
    }

    @Test
    public void scaleWithTxTest() throws Exception {
        final String scope = "ScopeScaleWithTx";
        final String stream = "StreamScaleWithTx";
        final ScalingPolicy policy = ScalingPolicy.fixed(2);
        final StreamConfiguration configuration = StreamConfiguration.builder().scope(scope).streamName(stream).scalingPolicy(policy).build();

        long start = System.currentTimeMillis();
        store.createScope(scope).get();

        store.createStream(scope, stream, configuration, start, null, executor).get();
        store.setState(scope, stream, State.ACTIVE, null, executor).get();

        long scaleTs = System.currentTimeMillis();
        SimpleEntry<Double, Double> segment2 = new SimpleEntry<>(0.5, 0.75);
        SimpleEntry<Double, Double> segment3 = new SimpleEntry<>(0.75, 1.0);
        List<Integer> scale1SealedSegments = Collections.singletonList(1);

        // region Txn created before scale and during scale
        // scale with transaction test
        VersionedTransactionData tx1 = store.createTransaction(scope, stream, UUID.randomUUID(),
                100, 100, 100, null, executor).get();
        assertEquals(0, tx1.getEpoch());
        StartScaleResponse response = store.startScale(scope, stream, scale1SealedSegments,
                Arrays.asList(segment2, segment3), scaleTs, false, null, executor).join();
        final List<Segment> scale1SegmentsCreated = response.getSegmentsCreated();
        final int epoch = response.getActiveEpoch();
        assertEquals(0, epoch);
<<<<<<< HEAD
        assertNotNull(scale1SegmentsCreated);

=======
        assertNotNull(scale1SealedSegments);
        store.setState(scope, stream, State.SCALING, null, executor).join();
>>>>>>> 8e552be2
        // assert that txn is created on old epoch
        VersionedTransactionData tx2 = store.createTransaction(scope, stream, UUID.randomUUID(),
                100, 100, 100, null, executor).get();
        assertEquals(0, tx2.getEpoch());

        store.scaleNewSegmentsCreated(scope, stream, scale1SealedSegments, scale1SegmentsCreated,
                response.getActiveEpoch(), scaleTs, null, executor).join();

        VersionedTransactionData tx3 = store.createTransaction(scope, stream, UUID.randomUUID(),
                100, 100, 100, null, executor).get();
        assertEquals(1, tx3.getEpoch());

        DeleteEpochResponse deleteResponse = store.tryDeleteEpochIfScaling(scope, stream, 0, null, executor).get(); // should not delete epoch
        assertEquals(false, deleteResponse.isDeleted());
        assertEquals(null, deleteResponse.getSegmentsCreated());
        assertEquals(null, deleteResponse.getSegmentsSealed());

        store.sealTransaction(scope, stream, tx2.getId(), true, Optional.of(tx2.getVersion()), null, executor).get();
        store.commitTransaction(scope, stream, tx2.getEpoch(), tx2.getId(), null, executor).get(); // should not happen

        deleteResponse = store.tryDeleteEpochIfScaling(scope, stream, 0, null, executor).get(); // should not delete epoch
        assertEquals(false, deleteResponse.isDeleted());

        store.sealTransaction(scope, stream, tx1.getId(), true, Optional.of(tx1.getVersion()), null, executor).get();
        store.commitTransaction(scope, stream, tx1.getEpoch(), tx1.getId(), null, executor).get(); // should not happen
        deleteResponse = store.tryDeleteEpochIfScaling(scope, stream, 0, null, executor).get(); // should not delete epoch
        assertEquals(true, deleteResponse.isDeleted());

        store.sealTransaction(scope, stream, tx3.getId(), true, Optional.of(tx3.getVersion()), null, executor).get();
        store.commitTransaction(scope, stream, tx3.getEpoch(), tx3.getId(), null, executor).get(); // should not happen

        store.scaleSegmentsSealed(scope, stream, scale1SealedSegments, scale1SegmentsCreated, response.getActiveEpoch(), scaleTs, null, executor).join();

        deleteResponse = store.tryDeleteEpochIfScaling(scope, stream, 1, null, executor).get(); // should not delete epoch
        assertEquals(false, deleteResponse.isDeleted());
        // endregion

        // region Txn created and deleted after scale starts
        List<Integer> scale2SealedSegments = Collections.singletonList(0);
        long scaleTs2 = System.currentTimeMillis();
        SimpleEntry<Double, Double> segment4 = new SimpleEntry<>(0.0, 0.25);
        SimpleEntry<Double, Double> segment5 = new SimpleEntry<>(0.25, 0.5);

        StartScaleResponse response2 = store.startScale(scope, stream, scale2SealedSegments,
                Arrays.asList(segment4, segment5), scaleTs2, false, null, executor).join();
        final List<Segment> scale2SegmentsCreated = response2.getSegmentsCreated();
        final int epoch2 = response2.getActiveEpoch();
        assertEquals(1, epoch2);
        assertNotNull(scale2SegmentsCreated);

        VersionedTransactionData txn = store.createTransaction(scope, stream, UUID.randomUUID(),
                100, 100, 100, null, executor).get();
        assertEquals(1, txn.getEpoch());

        store.sealTransaction(scope, stream, txn.getId(), true, Optional.of(txn.getVersion()), null, executor).get();
        store.commitTransaction(scope, stream, txn.getEpoch(), txn.getId(), null, executor).get(); // should not happen
        deleteResponse = store.tryDeleteEpochIfScaling(scope, stream, 1, null, executor).get(); // should not delete epoch
        // verify that epoch is not deleted as new epoch is not yet created
        assertEquals(false, deleteResponse.isDeleted());

        // verify that new txns can be created and are created on old epoch
        VersionedTransactionData txn2 = store.createTransaction(scope, stream, UUID.randomUUID(),
                100, 100, 100, null, executor).get();
        assertEquals(1, txn2.getEpoch());

        store.setState(scope, stream, State.SCALING, null, executor).get();

        store.scaleNewSegmentsCreated(scope, stream, scale2SealedSegments, scale2SegmentsCreated,
                response2.getActiveEpoch(), scaleTs2, null, executor).join();

        store.sealTransaction(scope, stream, txn2.getId(), true, Optional.of(txn2.getVersion()), null, executor).get();
        store.commitTransaction(scope, stream, txn2.getEpoch(), txn2.getId(), null, executor).get(); // should not happen
        deleteResponse = store.tryDeleteEpochIfScaling(scope, stream, 1, null, executor).get(); // should not delete epoch
        // now that new segments are created, we should be able to delete old epoch.
        assertEquals(true, deleteResponse.isDeleted());
    }
}
<|MERGE_RESOLUTION|>--- conflicted
+++ resolved
@@ -493,13 +493,8 @@
         final List<Segment> scale1SegmentsCreated = response.getSegmentsCreated();
         final int epoch = response.getActiveEpoch();
         assertEquals(0, epoch);
-<<<<<<< HEAD
         assertNotNull(scale1SegmentsCreated);
 
-=======
-        assertNotNull(scale1SealedSegments);
-        store.setState(scope, stream, State.SCALING, null, executor).join();
->>>>>>> 8e552be2
         // assert that txn is created on old epoch
         VersionedTransactionData tx2 = store.createTransaction(scope, stream, UUID.randomUUID(),
                 100, 100, 100, null, executor).get();
@@ -535,45 +530,5 @@
 
         deleteResponse = store.tryDeleteEpochIfScaling(scope, stream, 1, null, executor).get(); // should not delete epoch
         assertEquals(false, deleteResponse.isDeleted());
-        // endregion
-
-        // region Txn created and deleted after scale starts
-        List<Integer> scale2SealedSegments = Collections.singletonList(0);
-        long scaleTs2 = System.currentTimeMillis();
-        SimpleEntry<Double, Double> segment4 = new SimpleEntry<>(0.0, 0.25);
-        SimpleEntry<Double, Double> segment5 = new SimpleEntry<>(0.25, 0.5);
-
-        StartScaleResponse response2 = store.startScale(scope, stream, scale2SealedSegments,
-                Arrays.asList(segment4, segment5), scaleTs2, false, null, executor).join();
-        final List<Segment> scale2SegmentsCreated = response2.getSegmentsCreated();
-        final int epoch2 = response2.getActiveEpoch();
-        assertEquals(1, epoch2);
-        assertNotNull(scale2SegmentsCreated);
-
-        VersionedTransactionData txn = store.createTransaction(scope, stream, UUID.randomUUID(),
-                100, 100, 100, null, executor).get();
-        assertEquals(1, txn.getEpoch());
-
-        store.sealTransaction(scope, stream, txn.getId(), true, Optional.of(txn.getVersion()), null, executor).get();
-        store.commitTransaction(scope, stream, txn.getEpoch(), txn.getId(), null, executor).get(); // should not happen
-        deleteResponse = store.tryDeleteEpochIfScaling(scope, stream, 1, null, executor).get(); // should not delete epoch
-        // verify that epoch is not deleted as new epoch is not yet created
-        assertEquals(false, deleteResponse.isDeleted());
-
-        // verify that new txns can be created and are created on old epoch
-        VersionedTransactionData txn2 = store.createTransaction(scope, stream, UUID.randomUUID(),
-                100, 100, 100, null, executor).get();
-        assertEquals(1, txn2.getEpoch());
-
-        store.setState(scope, stream, State.SCALING, null, executor).get();
-
-        store.scaleNewSegmentsCreated(scope, stream, scale2SealedSegments, scale2SegmentsCreated,
-                response2.getActiveEpoch(), scaleTs2, null, executor).join();
-
-        store.sealTransaction(scope, stream, txn2.getId(), true, Optional.of(txn2.getVersion()), null, executor).get();
-        store.commitTransaction(scope, stream, txn2.getEpoch(), txn2.getId(), null, executor).get(); // should not happen
-        deleteResponse = store.tryDeleteEpochIfScaling(scope, stream, 1, null, executor).get(); // should not delete epoch
-        // now that new segments are created, we should be able to delete old epoch.
-        assertEquals(true, deleteResponse.isDeleted());
     }
 }
