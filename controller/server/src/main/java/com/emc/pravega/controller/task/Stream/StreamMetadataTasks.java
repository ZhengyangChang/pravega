--- conflicted
+++ resolved
@@ -76,16 +76,9 @@
     @Task(name = "createStream", version = "1.0", resource = "{scope}/{stream}")
     public CompletableFuture<CreateStreamStatus> createStream(String scope, String stream, StreamConfiguration config, long createTimestamp) {
         return execute(
-<<<<<<< HEAD
-                String.format(Paths.STREAM_LOCKS, scope, stream),
-                String.format(Paths.STREAM_TASKS, scope, stream),
-                new Serializable[]{scope, stream, config, createTimestamp},
-                () -> createStreamBody(scope, stream, config, createTimestamp));
-=======
                 getResource(scope, stream),
                 new Serializable[]{scope, stream, config},
-                () -> createStreamBody(scope, stream, config));
->>>>>>> 308432e3
+                () -> createStreamBody(scope, stream, config, createTimestamp));
     }
 
     /**
@@ -120,13 +113,8 @@
                 () -> scaleBody(scope, stream, sealedSegments, newRanges, scaleTimestamp));
     }
 
-<<<<<<< HEAD
-    private CompletableFuture<Status> createStreamBody(String scope, String stream, StreamConfiguration config, long createTimestamp) {
-        return this.streamMetadataStore.createStream(stream, config, createTimestamp)
-=======
-    private CompletableFuture<CreateStreamStatus> createStreamBody(String scope, String stream, StreamConfiguration config) {
-        return this.streamMetadataStore.createStream(stream, config)
->>>>>>> 308432e3
+    private CompletableFuture<CreateStreamStatus> createStreamBody(String scope, String stream, StreamConfiguration config, long timestamp) {
+        return this.streamMetadataStore.createStream(stream, config, timestamp)
                 .handle((result, ex) -> {
                     if (ex != null) {
                         if (ex instanceof StreamAlreadyExistsException) {
