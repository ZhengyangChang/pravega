--- conflicted
+++ resolved
@@ -18,21 +18,7 @@
 
 package com.emc.pravega.controller.server.rpc.v1;
 
-<<<<<<< HEAD
-import java.net.UnknownHostException;
-import java.util.UUID;
-import java.util.concurrent.CompletableFuture;
-import java.util.concurrent.ScheduledExecutorService;
-
-import com.emc.pravega.common.util.Retry;
-import com.emc.pravega.stream.impl.model.ModelHelper;
-import org.apache.commons.lang.NotImplementedException;
-
-import com.emc.pravega.common.concurrent.FutureHelpers;
-=======
->>>>>>> ebee65b2
 import com.emc.pravega.common.hash.HashHelper;
-import com.emc.pravega.common.netty.ClientConnection;
 import com.emc.pravega.common.netty.ConnectionFactory;
 import com.emc.pravega.common.netty.ConnectionFailedException;
 import com.emc.pravega.common.netty.FailingReplyProcessor;
@@ -46,15 +32,12 @@
 import com.emc.pravega.controller.stream.api.v1.TransactionStatus;
 import com.emc.pravega.stream.ConnectionClosedException;
 import com.emc.pravega.stream.Segment;
-import com.emc.pravega.stream.TxFailedException;
 import com.emc.pravega.stream.impl.model.ModelHelper;
 import org.apache.commons.lang.NotImplementedException;
 
 import java.net.UnknownHostException;
 import java.util.UUID;
 import java.util.concurrent.CompletableFuture;
-
-import static com.emc.pravega.common.concurrent.FutureHelpers.getAndHandleExceptions;
 
 public class SegmentHelper {
 
@@ -67,11 +50,11 @@
         return new NodeUri(host.getIpAddr(), host.getPort());
     }
 
-    public static boolean createSegment(final String scope,
-                                        final String stream,
-                                        final int segmentNumber,
-                                        final PravegaNodeUri uri,
-                                        final ConnectionFactory clientCF) {
+    public static CompletableFuture<Boolean> createSegment(final String scope,
+                                                           final String stream,
+                                                           final int segmentNumber,
+                                                           final PravegaNodeUri uri,
+                                                           final ConnectionFactory clientCF) {
         final CompletableFuture<Boolean> result = new CompletableFuture<>();
         final FailingReplyProcessor replyProcessor = new FailingReplyProcessor() {
 
@@ -96,12 +79,12 @@
             }
         };
 
-        sendRequestOverNewConnection(new WireCommands.CreateSegment(Segment.getQualifiedName(scope, stream, segmentNumber)),
-                replyProcessor,
-                clientCF,
-                uri);
-
-        return true;
+        return sendRequestOverNewConnection(
+                new WireCommands.CreateSegment(Segment.getQualifiedName(scope, stream, segmentNumber)),
+                replyProcessor,
+                clientCF,
+                uri)
+                .thenCompose(x -> result);
     }
 
     /**
@@ -115,44 +98,24 @@
      * @param clientCF            connection factory
      * @return void
      */
-    public static Boolean sealSegment(final String scope,
-                                      final String stream,
-                                      final int segmentNumber,
-                                      final HostControllerStore hostControllerStore,
-<<<<<<< HEAD
-                                      final ConnectionFactory clientCF,
-                                      final ScheduledExecutorService executor) {
-        Retry.withExpBackoff(100, 10, Integer.MAX_VALUE, 100000)
-                .retryingOn(SealingFailedException.class)
-                .throwingOn(RuntimeException.class)
-                .runAsync(() -> {
-                    NodeUri uri = SegmentHelper.getSegmentUri(scope, stream, segmentNumber, hostControllerStore);
-                    return SegmentHelper.sealSegment(scope, stream, segmentNumber, ModelHelper.encode(uri), clientCF);
-                }, executor);
-        return true;
-    }
-
     public static CompletableFuture<Boolean> sealSegment(final String scope,
                                                          final String stream,
                                                          final int segmentNumber,
-                                                         final PravegaNodeUri uri,
+                                                         final HostControllerStore hostControllerStore,
                                                          final ConnectionFactory clientCF) {
-=======
-                                      final ConnectionFactory clientCF) {
-        final NodeUri uri = SegmentHelper.getSegmentUri(scope, stream, segmentNumber, hostControllerStore);
->>>>>>> ebee65b2
+        final NodeUri uri = SegmentHelper.getSegmentUri(scope, stream, segmentNumber, hostControllerStore);
         final CompletableFuture<Boolean> result = new CompletableFuture<>();
 
         final FailingReplyProcessor replyProcessor = new FailingReplyProcessor() {
 
             @Override
             public void connectionDropped() {
-                result.completeExceptionally(new SealingFailedException(SealingFailedException.Reason.ConnectionDropped));
-            }
-
-            @Override
-            public void wrongHost(WireCommands.WrongHost wrongHost) {
-                result.completeExceptionally(new SealingFailedException(SealingFailedException.Reason.UnknownHost));
+                result.completeExceptionally(new ConnectionClosedException());
+            }
+
+            @Override
+            public void wrongHost(WireCommands.WrongHost wrongHost) {
+                result.completeExceptionally(new UnknownHostException());
             }
 
             @Override
@@ -165,222 +128,142 @@
                 result.complete(true);
             }
         };
-<<<<<<< HEAD
-        return clientCF
-                .establishConnection(uri, replyProcessor)
+
+        return sendRequestOverNewConnection(
+                new WireCommands.SealSegment(Segment.getQualifiedName(scope, stream, segmentNumber)),
+                replyProcessor,
+                clientCF,
+                ModelHelper.encode(uri))
+                .thenCompose(x -> result);
+    }
+
+    public static CompletableFuture<UUID> createTransaction(final String scope,
+                                                            final String stream,
+                                                            final int segmentNumber,
+                                                            final UUID txId,
+                                                            final HostControllerStore hostControllerStore,
+                                                            final ConnectionFactory clientCF) {
+        final NodeUri uri = SegmentHelper.getSegmentUri(scope, stream, segmentNumber, hostControllerStore);
+
+        final CompletableFuture<UUID> result = new CompletableFuture<>();
+        final FailingReplyProcessor replyProcessor = new FailingReplyProcessor() {
+
+            @Override
+            public void connectionDropped() {
+                result.completeExceptionally(new SealingFailedException(SealingFailedException.Reason.ConnectionDropped));
+            }
+
+            @Override
+            public void wrongHost(WireCommands.WrongHost wrongHost) {
+                result.completeExceptionally(new SealingFailedException(SealingFailedException.Reason.UnknownHost));
+            }
+
+            @Override
+            public void transactionCreated(WireCommands.TransactionCreated transactionCreated) {
+                result.complete(txId);
+            }
+        };
+
+        return sendRequestOverNewConnection(
+                new WireCommands.CreateTransaction(Segment.getQualifiedName(scope, stream, segmentNumber), txId),
+                replyProcessor,
+                clientCF,
+                ModelHelper.encode(uri))
+                .thenCompose(x -> result);
+    }
+
+    public static CompletableFuture<TransactionStatus> commitTransaction(final String scope,
+                                                                         final String stream,
+                                                                         final int segmentNumber,
+                                                                         final UUID txId,
+                                                                         final HostControllerStore hostControllerStore,
+                                                                         final ConnectionFactory clientCF) {
+        final NodeUri uri = SegmentHelper.getSegmentUri(scope, stream, segmentNumber, hostControllerStore);
+
+        CompletableFuture<TransactionStatus> result = new CompletableFuture<>();
+        FailingReplyProcessor replyProcessor = new FailingReplyProcessor() {
+
+            @Override
+            public void connectionDropped() {
+                result.completeExceptionally(new SealingFailedException(SealingFailedException.Reason.ConnectionDropped));
+            }
+
+            @Override
+            public void wrongHost(WireCommands.WrongHost wrongHost) {
+                result.completeExceptionally(new SealingFailedException(SealingFailedException.Reason.UnknownHost));
+            }
+
+            @Override
+            public void transactionCommitted(WireCommands.TransactionCommitted transactionCommitted) {
+                result.complete(TransactionStatus.SUCCESS);
+            }
+
+            @Override
+            public void transactionDropped(WireCommands.TransactionDropped transactionDropped) {
+                result.completeExceptionally(new SealingFailedException(SealingFailedException.Reason.PreconditionFailed));
+            }
+        };
+
+        return sendRequestOverNewConnection(
+                new WireCommands.CommitTransaction(Segment.getQualifiedName(scope, stream, segmentNumber), txId),
+                replyProcessor,
+                clientCF,
+                ModelHelper.encode(uri))
+                .thenCompose(x -> result);
+    }
+
+    public static CompletableFuture<TransactionStatus> dropTransaction(final String scope,
+                                                                       final String stream,
+                                                                       final int segmentNumber,
+                                                                       final UUID txId,
+                                                                       final HostControllerStore hostControllerStore,
+                                                                       final ConnectionFactory clientCF) {
+        final NodeUri uri = SegmentHelper.getSegmentUri(scope, stream, segmentNumber, hostControllerStore);
+        CompletableFuture<TransactionStatus> result = new CompletableFuture<>();
+        FailingReplyProcessor replyProcessor = new FailingReplyProcessor() {
+
+            @Override
+            public void connectionDropped() {
+                result.completeExceptionally(new SealingFailedException(SealingFailedException.Reason.ConnectionDropped));
+            }
+
+            @Override
+            public void wrongHost(WireCommands.WrongHost wrongHost) {
+                result.completeExceptionally(new SealingFailedException(SealingFailedException.Reason.UnknownHost));
+            }
+
+            @Override
+            public void transactionCommitted(WireCommands.TransactionCommitted transactionCommitted) {
+                result.completeExceptionally(new SealingFailedException(SealingFailedException.Reason.PreconditionFailed));
+            }
+
+            @Override
+            public void transactionDropped(WireCommands.TransactionDropped transactionDropped) {
+                result.complete(TransactionStatus.SUCCESS);
+            }
+        };
+
+        return sendRequestOverNewConnection(
+                new WireCommands.DropTransaction(Segment.getQualifiedName(scope, stream, segmentNumber), txId),
+                replyProcessor,
+                clientCF,
+                ModelHelper.encode(uri))
+                .thenCompose(x -> result);
+    }
+
+    private static CompletableFuture<Void> sendRequestOverNewConnection(final Request request,
+                                                                        final ReplyProcessor replyProcessor,
+                                                                        final ConnectionFactory connectionFactory,
+                                                                        final PravegaNodeUri uri) {
+        return connectionFactory.establishConnection(uri, replyProcessor)
                 .thenApply(connection -> {
                     try {
-                        connection.send(new WireCommands.SealSegment(Segment.getQualifiedName(scope, stream, segmentNumber)));
-                    } catch (ConnectionFailedException ex) {
-                        throw new SealingFailedException(ex, SealingFailedException.Reason.ConnectionFailed);
+                        connection.send(request);
+                    } catch (ConnectionFailedException cfe) {
+                        throw new SealingFailedException(cfe, SealingFailedException.Reason.ConnectionFailed);
                     }
                     return null;
-                })
-                .thenCompose(x -> result);
-=======
-        sendRequestOverNewConnection(new WireCommands.SealSegment(Segment.getQualifiedName(scope, stream, segmentNumber)),
-                replyProcessor, clientCF, ModelHelper.encode(uri));
-
-        return true;
->>>>>>> ebee65b2
-    }
-
-    public static boolean createTransaction(final String scope,
-                                            final String stream,
-                                            final int segmentNumber,
-                                            final UUID txId,
-                                            final PravegaNodeUri uri,
-                                            final ConnectionFactory clientCF) {
-        final CompletableFuture<UUID> result = new CompletableFuture<>();
-
-        final FailingReplyProcessor replyProcessor = new FailingReplyProcessor() {
-
-            @Override
-            public void connectionDropped() {
-                result.completeExceptionally(new ConnectionClosedException());
-            }
-
-            @Override
-            public void wrongHost(WireCommands.WrongHost wrongHost) {
-                result.completeExceptionally(new NotImplementedException());
-            }
-
-            @Override
-            public void transactionCreated(WireCommands.TransactionCreated transactionCreated) {
-                result.complete(txId);
-            }
-        };
-
-        sendRequestOverNewConnection(new WireCommands.CreateTransaction(Segment.getQualifiedName(scope, stream, segmentNumber), txId),
-                replyProcessor,
-                clientCF,
-                uri);
-
-        return true;
-    }
-
-    public static boolean commitTransaction(final String scope,
-                                            final String stream,
-                                            final int segmentNumber,
-                                            final UUID txId,
-                                            final HostControllerStore hostControllerStore,
-<<<<<<< HEAD
-                                            final ConnectionFactory clientCF,
-                                            final ScheduledExecutorService executor) {
-        Retry.withExpBackoff(100, 10, Integer.MAX_VALUE, 100000)
-                .retryingOn(SealingFailedException.class)
-                .throwingOn(RuntimeException.class)
-                .runAsync(() -> {
-                    NodeUri uri = SegmentHelper.getSegmentUri(scope, stream, segmentNumber, hostControllerStore);
-                    return SegmentHelper.commitTransaction(scope, stream, segmentNumber, txId, ModelHelper.encode(uri), clientCF);
-                }, executor);
-        return true;
-    }
-=======
-                                            final ConnectionFactory clientCF) {
-        final NodeUri uri = SegmentHelper.getSegmentUri(scope, stream, segmentNumber, hostControllerStore);
->>>>>>> ebee65b2
-
-        CompletableFuture<TransactionStatus> result = new CompletableFuture<>();
-        FailingReplyProcessor replyProcessor = new FailingReplyProcessor() {
-
-            @Override
-            public void connectionDropped() {
-                result.completeExceptionally(new SealingFailedException(SealingFailedException.Reason.ConnectionDropped));
-            }
-
-            @Override
-            public void wrongHost(WireCommands.WrongHost wrongHost) {
-<<<<<<< HEAD
-                result.completeExceptionally(new SealingFailedException(SealingFailedException.Reason.UnknownHost));
-=======
-                result.completeExceptionally(new NotImplementedException());
->>>>>>> ebee65b2
-            }
-
-            @Override
-            public void transactionCommitted(WireCommands.TransactionCommitted transactionCommitted) {
-                result.complete(TransactionStatus.SUCCESS);
-            }
-
-            @Override
-            public void transactionDropped(WireCommands.TransactionDropped transactionDropped) {
-                result.completeExceptionally(new TxFailedException("Transaction already dropped."));
-            }
-        };
-
-<<<<<<< HEAD
-        return clientCF
-                .establishConnection(uri, replyProcessor)
-                .thenApply(connection -> {
-                    try {
-                        connection.send(new WireCommands.CommitTransaction(Segment.getQualifiedName(scope, stream, segmentNumber), txId));
-                    } catch (ConnectionFailedException ex) {
-                        throw new SealingFailedException(ex, SealingFailedException.Reason.ConnectionFailed);
-                    }
-                    return null;
-                })
-                .thenCompose(x -> result);
-=======
-        sendRequestOverNewConnection(new WireCommands.CommitTransaction(Segment.getQualifiedName(scope, stream, segmentNumber), txId),
-                replyProcessor, clientCF, ModelHelper.encode(uri));
-
-        return true;
->>>>>>> ebee65b2
-    }
-
-    public static boolean dropTransaction(final String scope,
-                                          final String stream,
-                                          final int segmentNumber,
-                                          final UUID txId,
-                                          final HostControllerStore hostControllerStore,
-<<<<<<< HEAD
-                                          final ConnectionFactory clientCF,
-                                          final ScheduledExecutorService executor) {
-        Retry.withExpBackoff(100, 10, Integer.MAX_VALUE, 100000)
-                .retryingOn(SealingFailedException.class)
-                .throwingOn(RuntimeException.class)
-                .runAsync(() -> {
-                    NodeUri uri = SegmentHelper.getSegmentUri(scope, stream, segmentNumber, hostControllerStore);
-                    return SegmentHelper.dropTransaction(scope, stream, segmentNumber, txId, ModelHelper.encode(uri), clientCF);
-                }, executor);
-        return true;
-    }
-
-    private static CompletableFuture<Boolean> dropTransaction(final String scope,
-                                                              final String stream,
-                                                              final int segmentNumber,
-                                                              final UUID txId,
-                                                              final PravegaNodeUri uri,
-                                                              final ConnectionFactory clientCF) {
-        final CompletableFuture<Boolean> result = new CompletableFuture<>();
-
-        final FailingReplyProcessor replyProcessor = new FailingReplyProcessor() {
-=======
-                                          final ConnectionFactory clientCF) {
-        final NodeUri uri = SegmentHelper.getSegmentUri(scope, stream, segmentNumber, hostControllerStore);
-        CompletableFuture<TransactionStatus> result = new CompletableFuture<>();
-        FailingReplyProcessor replyProcessor = new FailingReplyProcessor() {
->>>>>>> ebee65b2
-
-            @Override
-            public void connectionDropped() {
-                result.completeExceptionally(new SealingFailedException(SealingFailedException.Reason.ConnectionDropped));
-            }
-
-            @Override
-            public void wrongHost(WireCommands.WrongHost wrongHost) {
-<<<<<<< HEAD
-                result.completeExceptionally(new SealingFailedException(SealingFailedException.Reason.UnknownHost));
-=======
-                result.completeExceptionally(new NotImplementedException());
->>>>>>> ebee65b2
-            }
-
-            @Override
-            public void transactionCommitted(WireCommands.TransactionCommitted transactionCommitted) {
-                result.completeExceptionally(new RuntimeException("Transaction already committed."));
-            }
-
-            @Override
-            public void transactionDropped(WireCommands.TransactionDropped transactionDropped) {
-                result.complete(TransactionStatus.SUCCESS);
-            }
-        };
-
-<<<<<<< HEAD
-        return clientCF
-                .establishConnection(uri, replyProcessor)
-                .thenApply(connection -> {
-                    try {
-                        connection.send(new WireCommands.DropTransaction(Segment.getQualifiedName(scope, stream, segmentNumber), txId));
-                    } catch (ConnectionFailedException ex) {
-                        throw new SealingFailedException(ex, SealingFailedException.Reason.ConnectionFailed);
-                    }
-                    return null;
-                })
-                .thenCompose(x -> result);
-=======
-        sendRequestOverNewConnection(new WireCommands.DropTransaction(Segment.getQualifiedName(scope, stream, segmentNumber), txId),
-                replyProcessor, clientCF, ModelHelper.encode(uri));
-
-        return true;
->>>>>>> ebee65b2
-    }
-
-    private static void sendRequestOverNewConnection(final Request request,
-                                                     final ReplyProcessor replyProcessor,
-                                                     final ConnectionFactory connectionFactory,
-                                                     final PravegaNodeUri uri) {
-        // TODO: retry on connection failure
-        ClientConnection connection = getAndHandleExceptions(connectionFactory
-                .establishConnection(uri, replyProcessor), RuntimeException::new);
-        try {
-            connection.send(request);
-
-        } catch (ConnectionFailedException e) {
-            throw new RuntimeException(e);
-        }
+                });
     }
 
 }